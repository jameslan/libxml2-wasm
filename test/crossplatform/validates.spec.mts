--- conflicted
+++ resolved
@@ -131,54 +131,53 @@
         schema.dispose();
     });
 
-<<<<<<< HEAD
+    it('could validate multiple files', () => {
+        using schema = XmlDocument.fromString(xsd);
+        using validator = XsdValidator.fromDoc(schema);
+
+        using xml1 = XmlDocument.fromString(
+            '<bookstore><book><title>Harry Potter</title></book></bookstore>',
+        );
+
+        expect(() => validator.validate(xml1)).to.throw(
+            XmlValidateError,
+            'Missing child element',
+        ).with.deep.property(
+            'details',
+            [{
+                message: 'Element \'book\': Missing child element(s). Expected is ( price ).\n',
+                line: 1,
+                col: 0,
+            }],
+        );
+
+        using xml2 = XmlDocument.fromString(
+            `<bookstore><book><title>Harry Potter</title></book>
+            <book><title>Learning XML</title></book></bookstore>`,
+        );
+        expect(() => validator.validate(xml2)).to.throw(
+            XmlValidateError,
+            'Missing child element',
+        ).with.deep.property(
+            'details',
+            [{
+                message: 'Element \'book\': Missing child element(s). Expected is ( price ).\n',
+                line: 1,
+                col: 0,
+            }, {
+                message: 'Element \'book\': Missing child element(s). Expected is ( price ).\n',
+                line: 2,
+                col: 0,
+            }],
+        );
+    });
+
     it('should be able to handle includes', async () => {
         const schemafileContent = await readFile('./test/crossplatform/testfiles/book.xsd');
         const schemaDoc = XmlDocument.fromBuffer(schemafileContent);
         const validator = XsdValidator.fromDoc(schemaDoc);
         validator.dispose();
         schemaDoc.dispose();
-=======
-    it('could validate multiple files', () => {
-        using schema = XmlDocument.fromString(xsd);
-        using validator = XsdValidator.fromDoc(schema);
-
-        using xml1 = XmlDocument.fromString(
-            '<bookstore><book><title>Harry Potter</title></book></bookstore>',
-        );
-
-        expect(() => validator.validate(xml1)).to.throw(
-            XmlValidateError,
-            'Missing child element',
-        ).with.deep.property(
-            'details',
-            [{
-                message: 'Element \'book\': Missing child element(s). Expected is ( price ).\n',
-                line: 1,
-                col: 0,
-            }],
-        );
-
-        using xml2 = XmlDocument.fromString(
-            `<bookstore><book><title>Harry Potter</title></book>
-            <book><title>Learning XML</title></book></bookstore>`,
-        );
-        expect(() => validator.validate(xml2)).to.throw(
-            XmlValidateError,
-            'Missing child element',
-        ).with.deep.property(
-            'details',
-            [{
-                message: 'Element \'book\': Missing child element(s). Expected is ( price ).\n',
-                line: 1,
-                col: 0,
-            }, {
-                message: 'Element \'book\': Missing child element(s). Expected is ( price ).\n',
-                line: 2,
-                col: 0,
-            }],
-        );
->>>>>>> 002d05ba
     });
 });
 
